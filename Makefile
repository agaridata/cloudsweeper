--- conflicted
+++ resolved
@@ -2,167 +2,101 @@
 CONF_FILE           := config.conf
 WARNING_HOURS		:= 48
 DOCKER_GOOGLE_FLAG	:= $(shell echo $${GOOGLE_APPLICATION_CREDENTIALS:+-v ${GOOGLE_APPLICATION_CREDENTIALS}:/google-creds -e GOOGLE_APPLICATION_CREDENTIALS=/google-creds})
-CONTAINER_TAG       := quay.io/agari/cloudsweeper
+CONTAINER_TAG       := cloudsweeper
 
 build:
-<<<<<<< HEAD
-	docker build -t cloudsweeper .
-=======
 	docker build -t $(CONTAINER_TAG) .
->>>>>>> aae5821e
 
 clean-build:
 	docker image rm $(CONTAINER_TAG)
 
 push: build
-<<<<<<< HEAD
-	docker push cloudsweeper:latest
-=======
 	docker push $(CONTAINER_TAG):latest
->>>>>>> aae5821e
 
 run: build
 	docker run \
 		-e AWS_ACCESS_KEY_ID \
 		-e AWS_SECRET_ACCESS_KEY \
 		$(DOCKER_GOOGLE_FLAG) \
-<<<<<<< HEAD
-		-v $(shell pwd)/organization.json:/organization.json \
-        -v $(shell pwd)/config.conf:/config.conf \
-		--rm cloudsweeper  $${CSP:+--csp=${CSP}} --org-file=$(ORG_FILE)
-=======
 		-v $(shell pwd)/$(ORG_FILE):/$(ORG_FILE) \
         -v $(shell pwd)/$(CONF_FILE):/$(CONF_FILE) \
 		--rm $(CONTAINER_TAG)  $${CSP:+--csp=${CSP}} --org-file=$(ORG_FILE)
->>>>>>> aae5821e
 
 cleanup: build
 	docker run \
 		-e AWS_ACCESS_KEY_ID \
 		-e AWS_SECRET_ACCESS_KEY \
 		$(DOCKER_GOOGLE_FLAG) \
-<<<<<<< HEAD
-		-v $(shell pwd)/organization.json:/organization.json \
-        -v $(shell pwd)/config.conf:/config.conf \
-		--rm cloudsweeper $${CSP:+--csp=${CSP}} --org-file=$(ORG_FILE) cleanup
-=======
 		-v $(shell pwd)/$(ORG_FILE):/$(ORG_FILE) \
         -v $(shell pwd)/$(CONF_FILE):/$(CONF_FILE) \
 		--rm $(CONTAINER_TAG) $${CSP:+--csp=${CSP}} --org-file=$(ORG_FILE) cleanup
->>>>>>> aae5821e
 
 reset: build
 	docker run \
 		-e AWS_ACCESS_KEY_ID \
 		-e AWS_SECRET_ACCESS_KEY \
 		$(DOCKER_GOOGLE_FLAG) \
-<<<<<<< HEAD
-		-v $(shell pwd)/organization.json:/organization.json \
-        -v $(shell pwd)/config.conf:/config.conf \
-		--rm cloudsweeper $${CSP:+--csp=${CSP}} --org-file=$(ORG_FILE) reset
-=======
 		-v $(shell pwd)/$(ORG_FILE):/$(ORG_FILE) \
         -v $(shell pwd)/$(CONF_FILE):/$(CONF_FILE) \
 		--rm $(CONTAINER_TAG) $${CSP:+--csp=${CSP}} --org-file=$(ORG_FILE) reset
->>>>>>> aae5821e
 
 review: build
 	docker run \
 		-e AWS_ACCESS_KEY_ID \
 		-e AWS_SECRET_ACCESS_KEY \
 		$(DOCKER_GOOGLE_FLAG) \
-<<<<<<< HEAD
-		-v $(shell pwd)/organization.json:/organization.json \
-        -v $(shell pwd)/config.conf:/config.conf \
-		--rm cloudsweeper $${CSP:+--csp=${CSP}} --org-file=$(ORG_FILE) review
-=======
 		-v $(shell pwd)/$(ORG_FILE):/$(ORG_FILE) \
         -v $(shell pwd)/$(CONF_FILE):/$(CONF_FILE) \
 		--rm $(CONTAINER_TAG) $${CSP:+--csp=${CSP}} --org-file=$(ORG_FILE) review
->>>>>>> aae5821e
 
 mark: build
 	docker run \
 		-e AWS_ACCESS_KEY_ID \
 		-e AWS_SECRET_ACCESS_KEY \
 		$(DOCKER_GOOGLE_FLAG) \
-<<<<<<< HEAD
-		--rm cloudsweeper $${CSP:+--csp=${CSP}} --org-file=$(ORG_FILE) mark-for-cleanup
-=======
 		--rm $(CONTAINER_TAG) $${CSP:+--csp=${CSP}} --org-file=$(ORG_FILE) mark-for-cleanup
->>>>>>> aae5821e
 
 warn: build
 	docker run \
 		-e AWS_ACCESS_KEY_ID \
 		-e AWS_SECRET_ACCESS_KEY \
 		$(DOCKER_GOOGLE_FLAG) \
-<<<<<<< HEAD
-		-v $(shell pwd)/organization.json:/organization.json \
-        -v $(shell pwd)/config.conf:/config.conf \
-		--rm cloudsweeper $${CSP:+--csp=${CSP}} --warning-hours=$(WARNING_HOURS) --org-file=$(ORG_FILE) warn
-=======
 		-v $(shell pwd)/$(ORG_FILE):/$(ORG_FILE) \
         -v $(shell pwd)/$(CONF_FILE):/$(CONF_FILE) \
 		--rm $(CONTAINER_TAG) $${CSP:+--csp=${CSP}} --warning-hours=$(WARNING_HOURS) --org-file=$(ORG_FILE) warn
->>>>>>> aae5821e
 
 untagged: build
 	docker run \
 		-e AWS_ACCESS_KEY_ID \
 		-e AWS_SECRET_ACCESS_KEY \
 		$(DOCKER_GOOGLE_FLAG) \
-<<<<<<< HEAD
-		-v $(shell pwd)/organization.json:/organization.json \
-        -v $(shell pwd)/config.conf:/config.conf \
-		--rm cloudsweeper find-untagged
-=======
 		-v $(shell pwd)/$(ORG_FILE):/$(ORG_FILE) \
         -v $(shell pwd)/$(CONF_FILE):/$(CONF_FILE) \
 		--rm $(CONTAINER_TAG) find-untagged
->>>>>>> aae5821e
 
 billing-report: build
 	docker run \
 		-e AWS_ACCESS_KEY_ID \
 		-e AWS_SECRET_ACCESS_KEY \
 		$(DOCKER_GOOGLE_FLAG) \
-<<<<<<< HEAD
-		-v $(shell pwd)/organization.json:/organization.json \
-        -v $(shell pwd)/config.conf:/config.conf \
-		--rm cloudsweeper $${CSP:+--csp=${CSP}} --org-file=$(ORG_FILE) billing-report
-=======
 		-v $(shell pwd)/$(ORG_FILE):/$(ORG_FILE) \
         -v $(shell pwd)/$(CONF_FILE):/$(CONF_FILE) \
 		--rm $(CONTAINER_TAG) $${CSP:+--csp=${CSP}} --org-file=$(ORG_FILE) billing-report
->>>>>>> aae5821e
 
 find: build
 	docker run \
 		-e AWS_ACCESS_KEY_ID \
 		-e AWS_SECRET_ACCESS_KEY \
 		$(DOCKER_GOOGLE_FLAG) \
-<<<<<<< HEAD
-		-v $(shell pwd)/organization.json:/organization.json \
-        -v $(shell pwd)/config.conf:/config.conf \
-		--rm cloudsweeper $${CSP:+--csp=${CSP}} --org-file=$(ORG_FILE) --resource-id=$(RESOURCE_ID) find-resource
-=======
 		-v $(shell pwd)/$(ORG_FILE):/$(ORG_FILE) \
         -v $(shell pwd)/$(CONF_FILE):/$(CONF_FILE) \
 		--rm $(CONTAINER_TAG) $${CSP:+--csp=${CSP}} --org-file=$(ORG_FILE) --resource-id=$(RESOURCE_ID) find-resource
->>>>>>> aae5821e
 
 setup: build
 	docker run \
 		-e AWS_ACCESS_KEY_ID \
 		-e AWS_SECRET_ACCESS_KEY \
 		$(DOCKER_GOOGLE_FLAG) \
-<<<<<<< HEAD
-		-v $(shell pwd)/organization.json:/organization.json \
-        -v $(shell pwd)/config.conf:/config.conf \
-		--rm -it cloudsweeper setup
-=======
 		-v $(shell pwd)/$(ORG_FILE):/$(ORG_FILE) \
         -v $(shell pwd)/$(CONF_FILE):/$(CONF_FILE) \
-		--rm -it $(CONTAINER_TAG) setup
->>>>>>> aae5821e
+		--rm -it $(CONTAINER_TAG) setup