ORG_FILE            := organization.json
WARNING_HOURS		:= 48
DOCKER_GOOGLE_FLAG	:= $(shell echo $${GOOGLE_APPLICATION_CREDENTIALS:+-v ${GOOGLE_APPLICATION_CREDENTIALS}:/google-creds -e GOOGLE_APPLICATION_CREDENTIALS=/google-creds})

build:
	docker build -t quay.io/agari/cloudsweeper .

push: build
	docker push quay.io/agari/cloudsweeper:latest

run:
	docker run \
		-e AWS_ACCESS_KEY_ID \
		-e AWS_SECRET_ACCESS_KEY \
		$(DOCKER_GOOGLE_FLAG) \
		--rm quay.io/agari/cloudsweeper  $${CSP:+--csp=${CSP}} --org-file=$(ORG_FILE)

cleanup: build
	docker run \
		-e AWS_ACCESS_KEY_ID \
		-e AWS_SECRET_ACCESS_KEY \
		$(DOCKER_GOOGLE_FLAG) \
		--rm quay.io/agari/cloudsweeper $${CSP:+--csp=${CSP}} --org-file=$(ORG_FILE) cleanup

reset: build
	docker run \
		-e AWS_ACCESS_KEY_ID \
		-e AWS_SECRET_ACCESS_KEY \
		$(DOCKER_GOOGLE_FLAG) \
		--rm quay.io/agari/cloudsweeper $${CSP:+--csp=${CSP}} --org-file=$(ORG_FILE) reset

review: build
	docker run \
		-e AWS_ACCESS_KEY_ID \
		-e AWS_SECRET_ACCESS_KEY \
		$(DOCKER_GOOGLE_FLAG) \
<<<<<<< HEAD
		-e SMTP_USER \
		-e SMTP_PASS \
		--rm quay.io/agari/cloudsweeper $${CSP:+--csp=${CSP}} --org-file=$(ORG_FILE) review
=======
		--rm cloudsweeper $${CSP:+--csp=${CSP}} --org-file=$(ORG_FILE) review
>>>>>>> 00b0a4ff

mark: build
	docker run \
		-e AWS_ACCESS_KEY_ID \
		-e AWS_SECRET_ACCESS_KEY \
		$(DOCKER_GOOGLE_FLAG) \
		--rm quay.io/agari/cloudsweeper $${CSP:+--csp=${CSP}} --org-file=$(ORG_FILE) mark-for-cleanup

warn: build
	docker run \
		-e AWS_ACCESS_KEY_ID \
		-e AWS_SECRET_ACCESS_KEY \
		$(DOCKER_GOOGLE_FLAG) \
<<<<<<< HEAD
		-e SMTP_USER \
		-e SMTP_PASS \
		--rm quay.io/agari/cloudsweeper $${CSP:+--csp=${CSP}} --warning-hours=$(WARNING_HOURS) --org-file=$(ORG_FILE) warn
=======
		--rm cloudsweeper $${CSP:+--csp=${CSP}} --warning-hours=$(WARNING_HOURS) --org-file=$(ORG_FILE) warn
>>>>>>> 00b0a4ff

untagged: build
	docker run \
		-e AWS_ACCESS_KEY_ID \
		-e AWS_SECRET_ACCESS_KEY \
		$(DOCKER_GOOGLE_FLAG) \
<<<<<<< HEAD
		-e SMTP_USER \
		-e SMTP_PASS \
		--rm quay.io/agari/cloudsweeper find-untagged
=======
		--rm cloudsweeper find-untagged
>>>>>>> 00b0a4ff

billing-report: build
	docker run \
		-e AWS_ACCESS_KEY_ID \
		-e AWS_SECRET_ACCESS_KEY \
		$(DOCKER_GOOGLE_FLAG) \
<<<<<<< HEAD
		-e SMTP_USER \
		-e SMTP_PASS \
		--rm quay.io/agari/cloudsweeper $${CSP:+--csp=${CSP}} --org-file=$(ORG_FILE) billing-report
=======
		--rm cloudsweeper $${CSP:+--csp=${CSP}} --org-file=$(ORG_FILE) billing-report
>>>>>>> 00b0a4ff

find: build
	docker run \
		-e AWS_ACCESS_KEY_ID \
		-e AWS_SECRET_ACCESS_KEY \
		$(DOCKER_GOOGLE_FLAG) \
		--rm quay.io/agari/cloudsweeper $${CSP:+--csp=${CSP}} --org-file=$(ORG_FILE) --resource-id=$(RESOURCE_ID) find-resource

setup: build
	docker run \
		-e AWS_ACCESS_KEY_ID \
		-e AWS_SECRET_ACCESS_KEY \
		$(DOCKER_GOOGLE_FLAG) \
		--rm -it quay.io/agari/cloudsweeper setup

build-and-run: build run<|MERGE_RESOLUTION|>--- conflicted
+++ resolved
@@ -34,13 +34,7 @@
 		-e AWS_ACCESS_KEY_ID \
 		-e AWS_SECRET_ACCESS_KEY \
 		$(DOCKER_GOOGLE_FLAG) \
-<<<<<<< HEAD
-		-e SMTP_USER \
-		-e SMTP_PASS \
 		--rm quay.io/agari/cloudsweeper $${CSP:+--csp=${CSP}} --org-file=$(ORG_FILE) review
-=======
-		--rm cloudsweeper $${CSP:+--csp=${CSP}} --org-file=$(ORG_FILE) review
->>>>>>> 00b0a4ff
 
 mark: build
 	docker run \
@@ -54,39 +48,21 @@
 		-e AWS_ACCESS_KEY_ID \
 		-e AWS_SECRET_ACCESS_KEY \
 		$(DOCKER_GOOGLE_FLAG) \
-<<<<<<< HEAD
-		-e SMTP_USER \
-		-e SMTP_PASS \
 		--rm quay.io/agari/cloudsweeper $${CSP:+--csp=${CSP}} --warning-hours=$(WARNING_HOURS) --org-file=$(ORG_FILE) warn
-=======
-		--rm cloudsweeper $${CSP:+--csp=${CSP}} --warning-hours=$(WARNING_HOURS) --org-file=$(ORG_FILE) warn
->>>>>>> 00b0a4ff
 
 untagged: build
 	docker run \
 		-e AWS_ACCESS_KEY_ID \
 		-e AWS_SECRET_ACCESS_KEY \
 		$(DOCKER_GOOGLE_FLAG) \
-<<<<<<< HEAD
-		-e SMTP_USER \
-		-e SMTP_PASS \
 		--rm quay.io/agari/cloudsweeper find-untagged
-=======
-		--rm cloudsweeper find-untagged
->>>>>>> 00b0a4ff
 
 billing-report: build
 	docker run \
 		-e AWS_ACCESS_KEY_ID \
 		-e AWS_SECRET_ACCESS_KEY \
 		$(DOCKER_GOOGLE_FLAG) \
-<<<<<<< HEAD
-		-e SMTP_USER \
-		-e SMTP_PASS \
 		--rm quay.io/agari/cloudsweeper $${CSP:+--csp=${CSP}} --org-file=$(ORG_FILE) billing-report
-=======
-		--rm cloudsweeper $${CSP:+--csp=${CSP}} --org-file=$(ORG_FILE) billing-report
->>>>>>> 00b0a4ff
 
 find: build
 	docker run \
