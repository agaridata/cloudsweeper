--- conflicted
+++ resolved
@@ -4,12 +4,9 @@
 
 build:
 	docker build -t quay.io/agari/cloudsweeper .
-<<<<<<< HEAD
 
 push: build
 	docker push quay.io/agari/cloudsweeper:latest
-=======
->>>>>>> 26fb3535
 
 push: build
 	docker push quay.io/agari/cloudsweeper:latest
@@ -82,10 +79,4 @@
 		-e AWS_ACCESS_KEY_ID \
 		-e AWS_SECRET_ACCESS_KEY \
 		$(DOCKER_GOOGLE_FLAG) \
-<<<<<<< HEAD
-		--rm -it quay.io/agari/cloudsweeper setup
-
-build-and-run: build run
-=======
-		--rm -it quay.io/agari/cloudsweeper setup
->>>>>>> 26fb3535
+		--rm -it quay.io/agari/cloudsweeper setup